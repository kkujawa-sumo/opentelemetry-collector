--- conflicted
+++ resolved
@@ -43,15 +43,9 @@
 	name   string
 	logger *zap.Logger
 
-<<<<<<< HEAD
-	sendBatchSize      uint32
-	sendBatchHardLimit uint32
-	timeout            time.Duration
-=======
 	sendBatchSize    uint32
 	timeout          time.Duration
 	sendBatchMaxSize uint32
->>>>>>> 781aa072
 
 	timer   *time.Timer
 	done    chan struct{}
@@ -73,41 +67,23 @@
 	add(item interface{})
 }
 
-<<<<<<< HEAD
-var _ consumer.TraceConsumer = (*batchTraceProcessor)(nil)
-var _ consumer.MetricsConsumer = (*batchMetricProcessor)(nil)
-
-// newBatchTracesProcessor creates a new batch processor that batches traces by size or with timeout
-func newBatchTracesProcessor(params component.ProcessorCreateParams, trace consumer.TraceConsumer, cfg *Config) *batchTraceProcessor {
-	p := &batchTraceProcessor{
-		batchProcessor: batchProcessor{
-			name:   cfg.Name(),
-			logger: params.Logger,
-
-			sendBatchSize:      cfg.SendBatchSize,
-			sendBatchHardLimit: cfg.SendBatchHardLimit,
-			timeout:            cfg.Timeout,
-			done:               make(chan struct{}),
-		},
-		traceConsumer: trace,
-
-		batchTraces:  newBatchTraces(),
-		newTraceItem: make(chan pdata.Traces, 1),
-	}
-
-	go p.startProcessingCycle()
-=======
 var _ consumer.TraceConsumer = (*batchProcessor)(nil)
 var _ consumer.MetricsConsumer = (*batchProcessor)(nil)
->>>>>>> 781aa072
 
 func newBatchProcessor(params component.ProcessorCreateParams, cfg *Config, batch batch) *batchProcessor {
+	var maxSize uint32
+	if cfg.SendBatchHardLimit > 0 {
+		maxSize = cfg.SendBatchHardLimit
+	} else {
+		maxSize = cfg.SendBatchMaxSize
+	}
+
 	return &batchProcessor{
 		name:   cfg.Name(),
 		logger: params.Logger,
 
 		sendBatchSize:    cfg.SendBatchSize,
-		sendBatchMaxSize: cfg.SendBatchMaxSize,
+		sendBatchMaxSize: maxSize,
 		timeout:          cfg.Timeout,
 		done:             make(chan struct{}, 1),
 		newItem:          make(chan interface{}, runtime.NumCPU()),
@@ -182,30 +158,7 @@
 func (bp *batchProcessor) sendItems(measure *stats.Int64Measure) {
 	// Add that it came form the trace pipeline?
 	statsTags := []tag.Mutator{tag.Insert(processor.TagProcessorNameKey, bp.name)}
-<<<<<<< HEAD
-	_ = stats.RecordWithTags(context.Background(), statsTags, measure.M(1))
-
-	data := bp.batchTraces.getTraceData()
-	if bp.sendBatchHardLimit == 0 || data.SpanCount() < int(bp.sendBatchHardLimit) {
-		_ = bp.traceConsumer.ConsumeTraces(context.Background(), data)
-	} else {
-		batches := SplitItems(data, int(bp.sendBatchHardLimit))
-		for _, batch := range batches {
-			_ = bp.traceConsumer.ConsumeTraces(context.Background(), batch)
-		}
-	}
-
-	bp.batchTraces.reset()
-}
-
-func (bp *batchMetricProcessor) ConsumeMetrics(ctx context.Context, md pdata.Metrics) error {
-	// First thing is convert into a different internal format
-	bp.newMetricItem <- md
-	return nil
-}
-=======
 	_ = stats.RecordWithTags(context.Background(), statsTags, measure.M(1), statBatchSendSize.M(int64(bp.batch.itemCount())))
->>>>>>> 781aa072
 
 	if err := bp.batch.export(context.Background()); err != nil {
 		bp.logger.Warn("Sender failed", zap.Error(err))
